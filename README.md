<<<<<<< HEAD
# Document Cofinder
## A Language-Aagnostic Semantic Search Tool for PDF Files
=======
# Document CoFinder
## A Language-Agnostic Semantic Search Tool for PDF Files
>>>>>>> 10e5b159
Inspired by [Elle Neal](https://github.com/ellenealds)'s [Cofinder](https://medium.com/@elle.neal_71064/f5a60cb797be) using the Cohere API.

**>>[Try out a live version](https://document-cofinder.streamlit.app/)<<**<|MERGE_RESOLUTION|>--- conflicted
+++ resolved
@@ -1,10 +1,5 @@
-<<<<<<< HEAD
-# Document Cofinder
-## A Language-Aagnostic Semantic Search Tool for PDF Files
-=======
 # Document CoFinder
 ## A Language-Agnostic Semantic Search Tool for PDF Files
->>>>>>> 10e5b159
 Inspired by [Elle Neal](https://github.com/ellenealds)'s [Cofinder](https://medium.com/@elle.neal_71064/f5a60cb797be) using the Cohere API.
 
 **>>[Try out a live version](https://document-cofinder.streamlit.app/)<<**